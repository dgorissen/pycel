import datetime as dt

import pytest

import pycel.lib.date_time
<<<<<<< HEAD
from pycel.excelcompiler import ExcelCompiler
=======
from pycel.lib.date_time import (
    date,
    now,
    timevalue,
    today,
    yearfrac,
    datevalue
)

>>>>>>> 00bff0ba
from pycel.excelutil import (
    DATE_ZERO,
    DIV0,
    NUM_ERROR,
    SECOND,
    VALUE_ERROR,
    NA_ERROR
)
from pycel.lib.date_time import (
    date,
    now,
    timevalue,
    today,
    yearfrac,
)
from pycel.lib.function_helpers import load_to_test_module


# dynamic load the lib functions from excellib and apply metadata
load_to_test_module(pycel.lib.date_time, __name__)


class TestDate:

    def test_values_can_str(self):
        assert date('2016', 1, 1) == date(2016, '1', 1) == date(2016, 1, '1')

    def test_year_must_be_positive(self):
        assert NUM_ERROR == date(-1, 1, 1)

    def test_year_must_have_less_than_10000(self):
        assert NUM_ERROR == date(10000, 1, 1)

    def test_result_must_be_positive(self):
        assert NUM_ERROR == date(1900, 1, -1)

    def test_not_stricly_positive_month_substracts(self):
        assert date(2009, -1, 1) == date(2008, 11, 1)

    def test_not_stricly_positive_day_substracts(self):
        assert date(2009, 1, -1) == date(2008, 12, 30)

    def test_month_superior_to_12_change_year(self):
        assert date(2009, 14, 1) == date(2010, 2, 1)

    def test_day_superior_to_365_change_year(self):
        assert date(2009, 1, 400) == date(2010, 2, 4)

    def test_year_for_29_feb(self):
        assert 39507 == date(2008, 2, 29)

    def test_year_regular(self):
        assert 39755 == date(2008, 11, 3)

    def test_year_offset(self):
        zero = dt.datetime(1900, 1, 1) - dt.timedelta(2)
        assert (dt.datetime(1900, 1, 1) - zero).days == date(0, 1, 1)
        assert (dt.datetime(1900 + 1899, 1, 1) - zero).days == date(1899, 1, 1)
        assert (dt.datetime(1900 + 1899, 1, 1) - zero).days == date(1899, 1, 1)


@pytest.mark.parametrize(
    'value, expected', (
        ('1:00', 1 / 24),
        ('1:30', 1.5 / 24),
        ('1:30:30', (1.5 + 1 / 120) / 24),
        ('2:00', 2 / 24),
        ('2:00 PM', 14 / 24),
        ('1:00:00', 1 / 24),
        ('2:00:00 AM', 2 / 24),
        ('1:00:00 PM', 13 / 24),
        ('12:59:59 A', 0.041655093),
        ('12:XX:59 AM', VALUE_ERROR),
        (DIV0, DIV0),
        (VALUE_ERROR, VALUE_ERROR),
        ('1', VALUE_ERROR),
        ('1 AM', VALUE_ERROR),
        ('1:00 ZM', VALUE_ERROR),
        ('1:00:00 ZM', VALUE_ERROR),
        (0, VALUE_ERROR),
        (1.0, VALUE_ERROR),
        (True, VALUE_ERROR),
    )
)
def test_timevalue(value, expected):
    if isinstance(expected, str):
        assert timevalue(value) == expected
    else:
        assert timevalue(value) == pytest.approx(expected)


@pytest.mark.parametrize(
    'value, expected', (
        ("1/1/2008", 39448),
        ("1/1/1900", 2),
        ("fsdfsf", VALUE_ERROR),
        (100, VALUE_ERROR),
        (NA_ERROR, NA_ERROR),
    )
)
def test_datevalue(value, expected):
    assert datevalue(value) == expected


def test_today_now():
    before = dt.date.today()
    a_today = today()
    after = dt.date.today()
    assert before <= DATE_ZERO.date() + dt.timedelta(days=a_today) <= after

    before = dt.datetime.now()
    a_now = now()
    after = dt.datetime.now()

    days = int(a_now)
    seconds = int((a_now - days) / SECOND + 1e-6)
    now_dt = dt.timedelta(days=days, seconds=seconds)

    before -= dt.timedelta(microseconds=before.microsecond)
    after -= dt.timedelta(microseconds=after.microsecond)
    assert before <= DATE_ZERO + now_dt <= after


class TestYearfrac:

    def test_start_date_must_be_number(self):
        assert VALUE_ERROR == yearfrac('not a number', 1)

    def test_end_date_must_be_number(self):
        assert VALUE_ERROR == yearfrac(1, 'not a number')

    def test_start_date_must_be_positive(self):
        assert NUM_ERROR == yearfrac(-1, 0)

    def test_end_date_must_be_positive(self):
        assert NUM_ERROR == yearfrac(0, -1)

    def test_basis_must_be_between_0_and_4(self):
        assert NUM_ERROR == yearfrac(1, 2, 5)

    def test_yearfrac_basis_0(self):
        assert 7.30277777777778 == pytest.approx(
            yearfrac(date(2008, 1, 1), date(2015, 4, 20)))

    def test_yearfrac_basis_1(self):
        assert 7.299110198 == pytest.approx(
            yearfrac(date(2008, 1, 1), date(2015, 4, 20), 1))

    def test_yearfrac_basis_2(self):
        assert 7.405555556 == pytest.approx(
            yearfrac(date(2008, 1, 1), date(2015, 4, 20), 2))

    def test_yearfrac_basis_3(self):
        assert 7.304109589 == pytest.approx(
            yearfrac(date(2008, 1, 1), date(2015, 4, 20), 3))

    def test_yearfrac_basis_4(self):
        assert 7.302777778 == pytest.approx(
            yearfrac(date(2008, 1, 1), date(2015, 4, 20), 4))

    def test_yearfrac_inverted(self):
        assert yearfrac(date(2008, 1, 1), date(2015, 4, 20)) == pytest.approx(
            yearfrac(date(2015, 4, 20), date(2008, 1, 1)))

    def test_yearfrac_basis_1_sub_year(self):
        assert 11 / 365 == pytest.approx(
            yearfrac(date(2015, 4, 20), date(2015, 5, 1), 1))

        assert 11 / 366 == pytest.approx(
            yearfrac(date(2016, 4, 20), date(2016, 5, 1), 1))

        assert 316 / 366 == pytest.approx(
            yearfrac(date(2016, 2, 20), date(2017, 1, 1), 1))

        assert 61 / 366 == pytest.approx(
            yearfrac(date(2015, 12, 31), date(2016, 3, 1), 1))


def test_with_spreadsheet(fixture_xls_copy):
    excel_compiler = ExcelCompiler(fixture_xls_copy('date-time.xlsx'))

    failed_cells = excel_compiler.validate_calcs()
    assert failed_cells == {}<|MERGE_RESOLUTION|>--- conflicted
+++ resolved
@@ -3,29 +3,18 @@
 import pytest
 
 import pycel.lib.date_time
-<<<<<<< HEAD
 from pycel.excelcompiler import ExcelCompiler
-=======
-from pycel.lib.date_time import (
-    date,
-    now,
-    timevalue,
-    today,
-    yearfrac,
-    datevalue
-)
-
->>>>>>> 00bff0ba
 from pycel.excelutil import (
     DATE_ZERO,
     DIV0,
+    NA_ERROR,
     NUM_ERROR,
     SECOND,
     VALUE_ERROR,
-    NA_ERROR
 )
 from pycel.lib.date_time import (
     date,
+    datevalue,
     now,
     timevalue,
     today,
