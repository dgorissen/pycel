import os
import shutil

import pytest
from unittest import mock

from pycel.excelwrapper import ExcelOpxWrapper as ExcelWrapperImpl
from pycel.excelcompiler import ExcelCompiler


@pytest.fixture('session')
def fixture_dir():
    return os.path.join(os.path.dirname(__file__), 'fixtures')


@pytest.fixture('session')
def tmpdir(tmpdir_factory):
    return tmpdir_factory.mktemp('fixtures')


def copy_fixture_xls_path(fixture_dir, tmpdir, filename):
    src = os.path.join(fixture_dir, filename)
    dst = os.path.join(str(tmpdir), filename)
    shutil.copy(src, dst)
    return dst


@pytest.fixture('session')
def fixture_xls_copy(fixture_dir, tmpdir):
    def wrapped(filename):
        return copy_fixture_xls_path(fixture_dir, tmpdir, filename)
    return wrapped


@pytest.fixture('session')
<<<<<<< HEAD
def serialization_override_path(tmpdir):
    return os.path.join(str(tmpdir), 'excelcompiler_serialized.yml')


@pytest.fixture('session')
def fixture_xls_path_circular(fixture_dir, tmpdir):
    return copy_fixture_xls_path(fixture_dir, tmpdir, 'circular.xlsx')
=======
def fixture_xls_path(fixture_xls_copy):
    return fixture_xls_copy('excelcompiler.xlsx')


@pytest.fixture('session')
def fixture_xls_path_circular(fixture_xls_copy):
    return fixture_xls_copy('circular.xlsx')
>>>>>>> e6ce9413


@pytest.fixture('session')
def unconnected_excel(fixture_xls_path):
    import openpyxl.worksheet._reader as orw
    old_warn = orw.warn

    def new_warn(msg, *args, **kwargs):
        if 'Unknown' not in msg:
            old_warn(msg, *args, **kwargs)

    # quiet the warnings about unknown extensions
    with mock.patch('openpyxl.worksheet._reader.warn', new_warn):
        yield ExcelWrapperImpl(fixture_xls_path)


@pytest.fixture()
def excel(unconnected_excel):
    unconnected_excel.connect()
    return unconnected_excel


@pytest.fixture('session')
def basic_ws(fixture_xls_copy):
    return ExcelCompiler(fixture_xls_copy('basic.xlsx'))


@pytest.fixture('session')
def cond_format_ws(fixture_xls_copy):
    return ExcelCompiler(fixture_xls_copy('cond-format.xlsx'))


@pytest.fixture
def circular_ws(fixture_xls_path_circular):
    return ExcelCompiler(fixture_xls_path_circular, cycles=True)


@pytest.fixture
def excel_compiler(excel):
    return ExcelCompiler(excel=excel)<|MERGE_RESOLUTION|>--- conflicted
+++ resolved
@@ -18,6 +18,11 @@
     return tmpdir_factory.mktemp('fixtures')
 
 
+@pytest.fixture('session')
+def serialization_override_path(tmpdir):
+    return os.path.join(str(tmpdir), 'excelcompiler_serialized.yml')
+
+
 def copy_fixture_xls_path(fixture_dir, tmpdir, filename):
     src = os.path.join(fixture_dir, filename)
     dst = os.path.join(str(tmpdir), filename)
@@ -33,15 +38,6 @@
 
 
 @pytest.fixture('session')
-<<<<<<< HEAD
-def serialization_override_path(tmpdir):
-    return os.path.join(str(tmpdir), 'excelcompiler_serialized.yml')
-
-
-@pytest.fixture('session')
-def fixture_xls_path_circular(fixture_dir, tmpdir):
-    return copy_fixture_xls_path(fixture_dir, tmpdir, 'circular.xlsx')
-=======
 def fixture_xls_path(fixture_xls_copy):
     return fixture_xls_copy('excelcompiler.xlsx')
 
@@ -49,7 +45,6 @@
 @pytest.fixture('session')
 def fixture_xls_path_circular(fixture_xls_copy):
     return fixture_xls_copy('circular.xlsx')
->>>>>>> e6ce9413
 
 
 @pytest.fixture('session')
