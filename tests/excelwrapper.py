--- conflicted
+++ resolved
@@ -1,8 +1,3 @@
-<<<<<<< HEAD
-=======
-from src.pycel.excelwrapper import ExcelOpxWrapper
-
->>>>>>> 40d3e271
 import os
 import sys
 
@@ -10,14 +5,10 @@
 path = os.path.join(dir, '../src')
 sys.path.insert(0, path)
 
-from pycel.excelwrapper import ExcelWrapper
+from pycel.excelwrapper import ExcelOpxWrapper
 
 # RUN AT THE ROOT LEVEL
-<<<<<<< HEAD
-excel = ExcelWrapper(os.path.join(dir, "../example/example.xlsx"))
-=======
-excel = ExcelOpxWrapper("./example/example.xlsx")
->>>>>>> 40d3e271
+excel = ExcelOpxWrapper(os.path.join(dir, "../example/example.xlsx"))
 
 
 def connect():
