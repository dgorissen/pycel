--- conflicted
+++ resolved
@@ -2,13 +2,8 @@
 Python equivalents of various excel functions
 """
 import math
-<<<<<<< HEAD
-from decimal import Decimal, ROUND_HALF_UP, ROUND_UP
-=======
-from bisect import bisect_right
 from decimal import Decimal, ROUND_DOWN, ROUND_HALF_UP, ROUND_UP
 from heapq import nlargest
->>>>>>> 58bce87c
 
 import numpy as np
 
@@ -302,6 +297,25 @@
     return isinstance(value, (int, float))
 
 
+@excel_helper()
+def large(array, k):
+    data = _numerics(array, to_number=coerce_to_number)
+
+    if isinstance(data, str):
+        return data
+
+    k = coerce_to_number(k)
+    if isinstance(k, str):
+        return VALUE_ERROR
+
+    if array is None or k is None or k < 1 or k > len(data):
+        return NUM_ERROR
+
+    k = math.ceil(k)
+
+    return nlargest(k, data)[-1]
+
+
 def linest(Y, X, const=True, degree=1):  # pragma: no cover  ::TODO::
     if isinstance(const, str):
         const = (const.lower() == "true")
@@ -577,23 +591,4 @@
         return data
 
     # if no non numeric cells, return zero (is what excel does)
-    return sum(data)
-
-
-@excel_helper()
-def large(array, k):
-    data = _numerics(array, to_number=coerce_to_number)
-
-    if isinstance(data, str):
-        return data
-
-    k = coerce_to_number(k)
-    if isinstance(k, str):
-        return VALUE_ERROR
-
-    if array is None or k is None or k < 1 or k > len(data):
-        return NUM_ERROR
-
-    k = math.ceil(k)
-
-    return nlargest(k, data)[-1]+    return sum(data)