--- conflicted
+++ resolved
@@ -1,343 +1,322 @@
-from openpyxl import load_workbook
-from openpyxl.cell import Cell
-
-import os
-from os import path
-
-import abc
-from abc import abstractproperty, abstractmethod
-
-from excelutil import flatten
-
-class ExcelWrapper(object):
-    __metaclass__ = abc.ABCMeta
-    
-    @abstractproperty
-    def rangednames(self):
-        """Array of name_range with format { 'id':..., 'name':..., 'formula':... }"""
-        return
-    
-    @abstractmethod
-    def connect(self):
-        return
-
-    @abstractmethod
-    def save(self):
-        return
-    
-    @abstractmethod
-    def save_as(self, filename, delete_existing=False):
-        return
-
-    @abstractmethod
-    def close(self):
-        return
-  
-    @abstractmethod
-    def quit(self):
-        return
-        
-    @abstractmethod
-    def set_sheet(self,s):
-        return
-    
-    @abstractmethod
-    def get_sheet(self):
-        return
-            
-    @abstractmethod
-    def get_range(self, range):
-        return
-
-    @abstractmethod
-    def get_used_range(self):
-        return
-
-    @abstractmethod
-    def get_active_sheet(self):
-        return
-    
-    @abstractmethod
-    def get_cell(self,r,c):
-        return
-        
-    def get_value(self,r,c):
-        return self.get_cell(r, c).Value
-    
-    def set_value(self,r,c,val):
-        self.get_cell(r, c).Value = val
-
-    def get_formula(self,r,c):
-        f = self.get_cell(r, c).Formula
-        return f if f.startswith("=") else None 
-    
-    def has_formula(self,range):
-        f = self.get_range(range).Formula
-        if type(f) == str:
-            return f and f.startswith("=")
-        else:
-            for t in f:
-                if t[0].startswith("="):
-                    return True
-            return False
-        
-    
-    def get_formula_from_range(self,range):
-        f = self.get_range(range).Formula
-        if isinstance(f, (list,tuple)):
-            if any(filter(lambda x: x[0].startswith("="),f)):
-                return [x[0] for x in f];
-            else:
-                return None
-        else:
-            return f if f.startswith("=") else None 
-    
-    def get_formula_or_value(self,name):
-        r = self.get_range(name)
-        return r.Formula or r.Value
-
-    @abstractmethod
-    def get_row(self,row):
-        """"""
-        return
-
-    @abstractmethod
-    def set_calc_mode(self,automatic=True):
-        """"""
-        return
-
-    @abstractmethod
-    def set_screen_updating(self,update):
-        """"""
-        return
-
-    @abstractmethod
-    def run_macro(self,macro):
-        """"""
-        return
-
-# Excel COM wrapper implementation for ExcelWrapper interface
-class ExcelComWrapper(ExcelWrapper):
-    
-    def __init__(self, filename, app=None):
-        
-        super(ExcelWrapper,self).__init__()
-        
-        self.filename = path.abspath(filename)
-        self.app = app
-        
-        # WARNING: by default numpy array require dtype declaration to specify character length (here 'S200', i.e. 200 characters)
-        # WARNING: win32.com cannot get ranges with single column/line, would require way to read Office Open XML
-        # TODO: automate detection of max string length to set up numpy array accordingly
-        # TODO: discriminate between worksheet & workbook ranged names
-        
-        self._rangednames = np.zeros(shape = (int(self.app.ActiveWorkbook.Names.Count),1), dtype=[('id', 'int_'), ('name', 'S200'), ('formula', 'S200')])
-        for i in range(0, self.app.ActiveWorkbook.Names.Count):
-            self._rangednames[i]['id'] = int(i+1)       
-            self._rangednames[i]['name'] = str(self.app.ActiveWorkbook.Names.Item(i+1).Name)        
-            self._rangednames[i]['formula'] = str(self.app.ActiveWorkbook.Names.Item(i+1).Value)
-    
-    @property
-    def rangednames(self):
-        return self._rangednames
-    
-
-    def connect(self):
-        #http://devnulled.com/content/2004/01/com-objects-and-threading-in-python/
-        # TODO: dont need to uninit?
-        #pythoncom.CoInitialize()
-        if not self.app:
-            self.app = Dispatch("Excel.Application")
-            self.app.Visible = True
-            self.app.DisplayAlerts = 0
-            self.app.Workbooks.Open(self.filename)
-        else:
-            # if we are running as an excel addin, this gets passed to us
-            pass
-    
-    def save(self):
-        self.app.ActiveWorkbook.Save()
-    
-    def save_as(self, filename, delete_existing=False):
-        if delete_existing and os.path.exists(filename):
-            os.remove(filename)
-        self.app.ActiveWorkbook.SaveAs(filename)
-  
-    def close(self):
-        self.app.ActiveWorkbook.Close(False)
-  
-    def quit(self):
-        return self.app.Quit()
-        
-    def set_sheet(self,s):
-        return self.app.ActiveWorkbook.Worksheets(s).Activate()
-    
-    def get_sheet(self):
-        return self.app.ActiveWorkbook.ActiveSheet
-            
-    def get_range(self, range):
-        #print '*',range
-        if range.find('!') > 0:
-            sheet,range = range.split('!')
-            return self.app.ActiveWorkbook.Worksheets(sheet).Range(range)
-        else:        
-            return self.app.ActiveWorkbook.ActiveSheet.Range(range)
-
-    def get_used_range(self):
-        return self.app.ActiveWorkbook.ActiveSheet.UsedRange
-
-    def get_active_sheet(self):
-        return self.app.ActiveWorkbook.ActiveSheet.Name
-    
-    def get_cell(self,r,c):
-        return self.app.ActiveWorkbook.ActiveSheet.Cells(r,c)
-        
-    def get_row(self,row):
-        return [self.get_value(row,col+1) for col in range(self.get_used_range().Columns.Count)]
-
-    def set_calc_mode(self,automatic=True):
-        if automatic:
-            self.app.Calculation = constants.xlCalculationAutomatic
-        else:
-            self.app.Calculation = constants.xlCalculationManual
-
-    def set_screen_updating(self,update):
-        self.app.ScreenUpdating = update
-
-    def run_macro(self,macro):
-        self.app.Run(macro)
-
-
-# Excel range wrapper that distribute reduced api used by compiler (Formula & Value) 
-class OpxRange(object):
- 
-    def __init__(self, cells, cellsDO):
-        
-        super(OpxRange,self).__init__()
-        
-        self.cells = cells      # selection with formulas embedded
-        self.cellsDO = cellsDO  # selection with values ("data only")
-
-    @property
-    def Formula(self):
-        formulas = [ (str(cell.value),) for cell in self.cells]
-        if len(formulas) == 1:
-            return formulas[0][0]
-        return tuple(formulas)
-
-    @property
-    def Value(self):
-<<<<<<< HEAD
-        values = [(cell.value,) if cell.data_type is not Cell.TYPE_FORMULA else (None,) for cell in self.cellsDO]
-=======
-        values = []
-        for cell in self.cellsDO:
-            if cell.data_type is not Cell.TYPE_FORMULA:
-                values.append((cell.value,))
-            else:
-                values.append((None,))
->>>>>>> a9c37ecd
-        if len(values) == 1:
-            return values[0][0]
-        return tuple(values)
-    
-
-# OpenPyXl implementation for ExcelWrapper interface
-class ExcelOpxWrapper(ExcelWrapper):
-    
-    def __init__(self, filename):
-        
-        super(ExcelWrapper,self).__init__()
-        
-        self.filename = path.abspath(filename)
-
-    @property
-    def rangednames(self):
-        if self.workbook == None:
-            return None
-
-        rangednames = [
-            {
-                'id': len(rangednames)+1,
-                'name': str(named_range.name),
-                'formula': str(worksheet.title+'!'+range_alias)
-            } for named_range in self.workbook.get_named_ranges()
-            for worksheet, range_alias in named_range.destinations
-        ]
-            
-        return rangednames
-    
-
-    def connect(self):
-        self.workbook = load_workbook(self.filename)
-        self.workbookDO = load_workbook(self.filename, data_only=True)
-
-    def save(self):
-        self.workbook.save(self.filename)
-    
-    def save_as(self, filename, delete_existing=False):
-        if delete_existing and os.path.exists(filename):
-            os.remove(filename)
-        self.workbook.save(filename)
-
-    def close(self):
-        return
-  
-    def quit(self):
-        return
-        
-    def set_sheet(self,s):
-        self.workbook.active = self.workbook.get_index(self.workbook[s]);
-        self.workbookDO.active = self.workbookDO.get_index(self.workbookDO[s]);
-        return self.workbook.active;
-    
-    def get_sheet(self):
-        return self.workbook.active
-            
-    def get_range(self, address):
-
-        sheet = self.workbook.active;
-        sheetDO = self.workbookDO.active;
-        if address.find('!') > 0:
-            title,address = address.split('!')
-            sheet = self.workbook[title]
-            sheetDO = self.workbookDO[title] 
-
-<<<<<<< HEAD
-        cells = []
-
-        for row in sheet.iter_rows(address):
-            for cell in row:
-                cells.append(cell)
-        cellsDO = []
-        for row in sheetDO.iter_rows(address):
-            for cell in row:
-                cellsDO.append(cell)
-=======
-        cells = [cell for row in sheet.iter_rows(address) for cell in row]
-        cellsDO = [cell for row in sheetDO.iter_rows(address) for cell in row]
-        
->>>>>>> a9c37ecd
-        return OpxRange(cells,cellsDO)
-
-    def get_used_range(self):
-        return self.workbook.active.iter_rows()
-
-    def get_active_sheet(self):
-        return self.workbook.active.title
-    
-    def get_cell(self,r,c):
-        # this could be improved in order not to call get_range
-        return self.get_range(self.workbook.active.cell(None,r,c).coordinate)
-        
-    def get_row(self,row):
-        return [self.get_value(row,col+1) for col in range(self.workbook.active.max_column)]
-
-    def set_calc_mode(self,automatic=True):
-        raise Exception('Not implemented')
-
-    def set_screen_updating(self,update):
-        raise Exception('Not implemented')
-
-    def run_macro(self,macro):
-        raise Exception('Not implemented')
+from openpyxl import load_workbook
+from openpyxl.cell import Cell
+
+import os
+from os import path
+
+import abc
+from abc import abstractproperty, abstractmethod
+
+from excelutil import flatten
+
+class ExcelWrapper(object):
+    __metaclass__ = abc.ABCMeta
+    
+    @abstractproperty
+    def rangednames(self):
+        """Array of name_range with format { 'id':..., 'name':..., 'formula':... }"""
+        return
+    
+    @abstractmethod
+    def connect(self):
+        return
+
+    @abstractmethod
+    def save(self):
+        return
+    
+    @abstractmethod
+    def save_as(self, filename, delete_existing=False):
+        return
+
+    @abstractmethod
+    def close(self):
+        return
+  
+    @abstractmethod
+    def quit(self):
+        return
+        
+    @abstractmethod
+    def set_sheet(self,s):
+        return
+    
+    @abstractmethod
+    def get_sheet(self):
+        return
+            
+    @abstractmethod
+    def get_range(self, range):
+        return
+
+    @abstractmethod
+    def get_used_range(self):
+        return
+
+    @abstractmethod
+    def get_active_sheet(self):
+        return
+    
+    @abstractmethod
+    def get_cell(self,r,c):
+        return
+        
+    def get_value(self,r,c):
+        return self.get_cell(r, c).Value
+    
+    def set_value(self,r,c,val):
+        self.get_cell(r, c).Value = val
+
+    def get_formula(self,r,c):
+        f = self.get_cell(r, c).Formula
+        return f if f.startswith("=") else None 
+    
+    def has_formula(self,range):
+        f = self.get_range(range).Formula
+        if type(f) == str:
+            return f and f.startswith("=")
+        else:
+            for t in f:
+                if t[0].startswith("="):
+                    return True
+            return False
+        
+    
+    def get_formula_from_range(self,range):
+        f = self.get_range(range).Formula
+        if isinstance(f, (list,tuple)):
+            if any(filter(lambda x: x[0].startswith("="),f)):
+                return [x[0] for x in f];
+            else:
+                return None
+        else:
+            return f if f.startswith("=") else None 
+    
+    def get_formula_or_value(self,name):
+        r = self.get_range(name)
+        return r.Formula or r.Value
+
+    @abstractmethod
+    def get_row(self,row):
+        """"""
+        return
+
+    @abstractmethod
+    def set_calc_mode(self,automatic=True):
+        """"""
+        return
+
+    @abstractmethod
+    def set_screen_updating(self,update):
+        """"""
+        return
+
+    @abstractmethod
+    def run_macro(self,macro):
+        """"""
+        return
+
+# Excel COM wrapper implementation for ExcelWrapper interface
+class ExcelComWrapper(ExcelWrapper):
+    
+    def __init__(self, filename, app=None):
+        
+        super(ExcelWrapper,self).__init__()
+        
+        self.filename = path.abspath(filename)
+        self.app = app
+        
+        # WARNING: by default numpy array require dtype declaration to specify character length (here 'S200', i.e. 200 characters)
+        # WARNING: win32.com cannot get ranges with single column/line, would require way to read Office Open XML
+        # TODO: automate detection of max string length to set up numpy array accordingly
+        # TODO: discriminate between worksheet & workbook ranged names
+        
+        self._rangednames = np.zeros(shape = (int(self.app.ActiveWorkbook.Names.Count),1), dtype=[('id', 'int_'), ('name', 'S200'), ('formula', 'S200')])
+        for i in range(0, self.app.ActiveWorkbook.Names.Count):
+            self._rangednames[i]['id'] = int(i+1)       
+            self._rangednames[i]['name'] = str(self.app.ActiveWorkbook.Names.Item(i+1).Name)        
+            self._rangednames[i]['formula'] = str(self.app.ActiveWorkbook.Names.Item(i+1).Value)
+    
+    @property
+    def rangednames(self):
+        return self._rangednames
+    
+
+    def connect(self):
+        #http://devnulled.com/content/2004/01/com-objects-and-threading-in-python/
+        # TODO: dont need to uninit?
+        #pythoncom.CoInitialize()
+        if not self.app:
+            self.app = Dispatch("Excel.Application")
+            self.app.Visible = True
+            self.app.DisplayAlerts = 0
+            self.app.Workbooks.Open(self.filename)
+        else:
+            # if we are running as an excel addin, this gets passed to us
+            pass
+    
+    def save(self):
+        self.app.ActiveWorkbook.Save()
+    
+    def save_as(self, filename, delete_existing=False):
+        if delete_existing and os.path.exists(filename):
+            os.remove(filename)
+        self.app.ActiveWorkbook.SaveAs(filename)
+  
+    def close(self):
+        self.app.ActiveWorkbook.Close(False)
+  
+    def quit(self):
+        return self.app.Quit()
+        
+    def set_sheet(self,s):
+        return self.app.ActiveWorkbook.Worksheets(s).Activate()
+    
+    def get_sheet(self):
+        return self.app.ActiveWorkbook.ActiveSheet
+            
+    def get_range(self, range):
+        #print '*',range
+        if range.find('!') > 0:
+            sheet,range = range.split('!')
+            return self.app.ActiveWorkbook.Worksheets(sheet).Range(range)
+        else:        
+            return self.app.ActiveWorkbook.ActiveSheet.Range(range)
+
+    def get_used_range(self):
+        return self.app.ActiveWorkbook.ActiveSheet.UsedRange
+
+    def get_active_sheet(self):
+        return self.app.ActiveWorkbook.ActiveSheet.Name
+    
+    def get_cell(self,r,c):
+        return self.app.ActiveWorkbook.ActiveSheet.Cells(r,c)
+        
+    def get_row(self,row):
+        return [self.get_value(row,col+1) for col in range(self.get_used_range().Columns.Count)]
+
+    def set_calc_mode(self,automatic=True):
+        if automatic:
+            self.app.Calculation = constants.xlCalculationAutomatic
+        else:
+            self.app.Calculation = constants.xlCalculationManual
+
+    def set_screen_updating(self,update):
+        self.app.ScreenUpdating = update
+
+    def run_macro(self,macro):
+        self.app.Run(macro)
+
+
+# Excel range wrapper that distribute reduced api used by compiler (Formula & Value) 
+class OpxRange(object):
+ 
+    def __init__(self, cells, cellsDO):
+        
+        super(OpxRange,self).__init__()
+        
+        self.cells = cells      # selection with formulas embedded
+        self.cellsDO = cellsDO  # selection with values ("data only")
+
+    @property
+    def Formula(self):
+        formulas = [ (str(cell.value),) for cell in self.cells]
+        if len(formulas) == 1:
+            return formulas[0][0]
+        return tuple(formulas)
+
+    @property
+    def Value(self):
+        values = [(cell.value,) if cell.data_type is not Cell.TYPE_FORMULA else (None,) for cell in self.cellsDO]
+        if len(values) == 1:
+            return values[0][0]
+        return tuple(values)
+    
+
+# OpenPyXl implementation for ExcelWrapper interface
+class ExcelOpxWrapper(ExcelWrapper):
+    
+    def __init__(self, filename):
+        
+        super(ExcelWrapper,self).__init__()
+        
+        self.filename = path.abspath(filename)
+
+    @property
+    def rangednames(self):
+        if self.workbook == None:
+            return None
+
+        rangednames = [
+            {
+                'id': len(rangednames)+1,
+                'name': str(named_range.name),
+                'formula': str(worksheet.title+'!'+range_alias)
+            } for named_range in self.workbook.get_named_ranges()
+            for worksheet, range_alias in named_range.destinations
+        ]
+            
+        return rangednames
+    
+
+    def connect(self):
+        self.workbook = load_workbook(self.filename)
+        self.workbookDO = load_workbook(self.filename, data_only=True)
+
+    def save(self):
+        self.workbook.save(self.filename)
+    
+    def save_as(self, filename, delete_existing=False):
+        if delete_existing and os.path.exists(filename):
+            os.remove(filename)
+        self.workbook.save(filename)
+
+    def close(self):
+        return
+  
+    def quit(self):
+        return
+        
+    def set_sheet(self,s):
+        self.workbook.active = self.workbook.get_index(self.workbook[s]);
+        self.workbookDO.active = self.workbookDO.get_index(self.workbookDO[s]);
+        return self.workbook.active;
+    
+    def get_sheet(self):
+        return self.workbook.active
+            
+    def get_range(self, address):
+
+        sheet = self.workbook.active;
+        sheetDO = self.workbookDO.active;
+        if address.find('!') > 0:
+            title,address = address.split('!')
+            sheet = self.workbook[title]
+            sheetDO = self.workbookDO[title] 
+
+        cells = [cell for row in sheet.iter_rows(address) for cell in row]
+        cellsDO = [cell for row in sheetDO.iter_rows(address) for cell in row]
+        
+        return OpxRange(cells,cellsDO)
+
+    def get_used_range(self):
+        return self.workbook.active.iter_rows()
+
+    def get_active_sheet(self):
+        return self.workbook.active.title
+    
+    def get_cell(self,r,c):
+        # this could be improved in order not to call get_range
+        return self.get_range(self.workbook.active.cell(None,r,c).coordinate)
+        
+    def get_row(self,row):
+        return [self.get_value(row,col+1) for col in range(self.workbook.active.max_column)]
+
+    def set_calc_mode(self,automatic=True):
+        raise Exception('Not implemented')
+
+    def set_screen_updating(self,update):
+        raise Exception('Not implemented')
+
+    def run_macro(self,macro):
+        raise Exception('Not implemented')